import string
import sys
import uuid
from dataclasses import dataclass
from random import choices
from typing import Any, List, Optional, TYPE_CHECKING, Tuple, Type, Union

import sqlalchemy
from pydantic import BaseModel, create_model
from pydantic.typing import ForwardRef, evaluate_forwardref
from sqlalchemy import UniqueConstraint

import ormar  # noqa I101
from ormar.exceptions import RelationshipInstanceError
from ormar.fields.base import BaseField

if TYPE_CHECKING:  # pragma no cover
    from ormar.models import Model, NewBaseModel
    from ormar.fields import ManyToManyField

    if sys.version_info < (3, 7):
        ToType = Type["Model"]
    else:
        ToType = Union[Type["Model"], "ForwardRef"]


def create_dummy_instance(fk: Type["Model"], pk: Any = None) -> "Model":
    """
    Ormar never returns you a raw data.
    So if you have a related field that has a value populated
    it will construct you a Model instance out of it.

    Creates a "fake" instance of passed Model from pk value.
    The instantiated Model has only pk value filled.
    To achieve this __pk_only__ flag has to be passed as it skips the validation.

    If the nested related Models are required they are set with -1 as pk value.

    :param fk: class of the related Model to which instance should be constructed
    :type fk: Model class
    :param pk: value of the primary_key column
    :type pk: Any
    :return: Model instance populated with only pk
    :rtype: Model
    """
    init_dict = {
        **{fk.Meta.pkname: pk or -1, "__pk_only__": True},
        **{
            k: create_dummy_instance(v.to)
            for k, v in fk.Meta.model_fields.items()
            if v.is_relation and not v.nullable and not v.virtual
        },
    }
    return fk(**init_dict)


def create_dummy_model(
    base_model: Type["Model"],
    pk_field: Type[Union[BaseField, "ForeignKeyField", "ManyToManyField"]],
) -> Type["BaseModel"]:
    """
    Used to construct a dummy pydantic model for type hints and pydantic validation.
    Populates only pk field and set it to desired type.

    :param base_model: class of target dummy model
    :type base_model: Model class
    :param pk_field: ormar Field to be set on pydantic Model
    :type pk_field: Type[Union[BaseField, "ForeignKeyField", "ManyToManyField"]]
    :return: constructed dummy model
    :rtype: pydantic.BaseModel
    """
    alias = (
        "".join(choices(string.ascii_uppercase, k=2)) + uuid.uuid4().hex[:4]
    ).lower()
    fields = {f"{pk_field.name}": (pk_field.__type__, None)}
<<<<<<< HEAD
    dummy_model = create_model(  # type: ignore
=======
    dummy_model = create_model(   # type: ignore
>>>>>>> 86978ce8
        f"PkOnly{base_model.get_name(lower=False)}{alias}",
        __module__=base_model.__module__,
        **fields,  # type: ignore
    )
    return dummy_model


def populate_fk_params_based_on_to_model(
    to: Type["Model"], nullable: bool, onupdate: str = None, ondelete: str = None,
) -> Tuple[Any, List, Any]:
    """
    Based on target to model to which relation leads to populates the type of the
    pydantic field to use, ForeignKey constraint and type of the target column field.

    :param to: target related ormar Model
    :type to: Model class
    :param nullable: marks field as optional/ required
    :type nullable: bool
    :param onupdate: parameter passed to sqlalchemy.ForeignKey.
    How to treat child rows on update of parent (the one where FK is defined) model.
    :type onupdate: str
    :param ondelete: parameter passed to sqlalchemy.ForeignKey.
    How to treat child rows on delete of parent (the one where FK is defined) model.
    :type ondelete: str
    :return: tuple with target pydantic type, list of fk constraints and target col type
    :rtype: Tuple[Any, List, Any]
    """
    fk_string = to.Meta.tablename + "." + to.get_column_alias(to.Meta.pkname)
    to_field = to.Meta.model_fields[to.Meta.pkname]
    pk_only_model = create_dummy_model(to, to_field)
    __type__ = (
        Union[to_field.__type__, to, pk_only_model]
        if not nullable
        else Optional[Union[to_field.__type__, to, pk_only_model]]
    )
    constraints = [
        ForeignKeyConstraint(
            reference=fk_string, ondelete=ondelete, onupdate=onupdate, name=None
        )
    ]
    column_type = to_field.column_type
    return __type__, constraints, column_type


class UniqueColumns(UniqueConstraint):
    """
    Subclass of sqlalchemy.UniqueConstraint.
    Used to avoid importing anything from sqlalchemy by user.
    """


@dataclass
class ForeignKeyConstraint:
    """
    Internal container to store ForeignKey definitions used later
    to produce sqlalchemy.ForeignKeys
    """

    reference: Union[str, sqlalchemy.Column]
    name: Optional[str]
    ondelete: Optional[str]
    onupdate: Optional[str]


def ForeignKey(  # noqa CFQ002
    to: "ToType",
    *,
    name: str = None,
    unique: bool = False,
    nullable: bool = True,
    related_name: str = None,
    virtual: bool = False,
    onupdate: str = None,
    ondelete: str = None,
    **kwargs: Any,
) -> Any:
    """
    Despite a name it's a function that returns constructed ForeignKeyField.
    This function is actually used in model declaration (as ormar.ForeignKey(ToModel)).

    Accepts number of relation setting parameters as well as all BaseField ones.

    :param to: target related ormar Model
    :type to: Model class
    :param name: name of the database field - later called alias
    :type name: str
    :param unique: parameter passed to sqlalchemy.ForeignKey, unique flag
    :type unique: bool
    :param nullable: marks field as optional/ required
    :type nullable: bool
    :param related_name: name of reversed FK relation populated for you on to model
    :type related_name: str
    :param virtual: marks if relation is virtual.
    It is for reversed FK and auto generated FK on through model in Many2Many relations.
    :type virtual: bool
    :param onupdate: parameter passed to sqlalchemy.ForeignKey.
    How to treat child rows on update of parent (the one where FK is defined) model.
    :type onupdate: str
    :param ondelete: parameter passed to sqlalchemy.ForeignKey.
    How to treat child rows on delete of parent (the one where FK is defined) model.
    :type ondelete: str
    :param kwargs: all other args to be populated by BaseField
    :type kwargs: Any
    :return: ormar ForeignKeyField with relation to selected model
    :rtype: ForeignKeyField
    """

    owner = kwargs.pop("owner", None)
    self_reference = kwargs.pop("self_reference", False)

    if to.__class__ == ForwardRef:
        __type__ = to if not nullable else Optional[to]
        constraints: List = []
        column_type = None
    else:
        __type__, constraints, column_type = populate_fk_params_based_on_to_model(
            to=to,  # type: ignore
            nullable=nullable,
            ondelete=ondelete,
            onupdate=onupdate,
        )

    namespace = dict(
        __type__=__type__,
        to=to,
        through=None,
        alias=name,
        name=kwargs.pop("real_name", None),
        nullable=nullable,
        constraints=constraints,
        unique=unique,
        column_type=column_type,
        related_name=related_name,
        virtual=virtual,
        primary_key=False,
        index=False,
        pydantic_only=False,
        default=None,
        server_default=None,
        onupdate=onupdate,
        ondelete=ondelete,
        owner=owner,
        self_reference=self_reference,
        is_relation=True,
    )

    return type("ForeignKey", (ForeignKeyField, BaseField), namespace)


class ForeignKeyField(BaseField):
    """
    Actual class returned from ForeignKey function call and stored in model_fields.
    """

    to: Type["Model"]
    name: str
    related_name: str  # type: ignore
    virtual: bool
    ondelete: str
    onupdate: str

    @classmethod
    def get_source_related_name(cls) -> str:
        """
        Returns name to use for source relation name.
        For FK it's the same, differs for m2m fields.
        It's either set as `related_name` or by default it's owner model. get_name + 's'
        :return: name of the related_name or default related name.
        :rtype: str
        """
        return cls.get_related_name()

    @classmethod
    def get_related_name(cls) -> str:
        """
        Returns name to use for reverse relation.
        It's either set as `related_name` or by default it's owner model. get_name + 's'
        :return: name of the related_name or default related name.
        :rtype: str
        """
        return cls.related_name or cls.owner.get_name() + "s"

    @classmethod
    def evaluate_forward_ref(cls, globalns: Any, localns: Any) -> None:
        """
        Evaluates the ForwardRef to actual Field based on global and local namespaces

        :param globalns: global namespace
        :type globalns: Any
        :param localns: local namespace
        :type localns: Any
        :return: None
        :rtype: None
        """
        if cls.to.__class__ == ForwardRef:
            cls.to = evaluate_forwardref(
                cls.to,  # type: ignore
                globalns,
                localns or None,
            )
            (
                cls.__type__,
                cls.constraints,
                cls.column_type,
            ) = populate_fk_params_based_on_to_model(
                to=cls.to,
                nullable=cls.nullable,
                ondelete=cls.ondelete,
                onupdate=cls.onupdate,
            )

    @classmethod
    def _extract_model_from_sequence(
        cls, value: List, child: "Model", to_register: bool,
    ) -> List["Model"]:
        """
        Takes a list of Models and registers them on parent.
        Registration is mutual, so children have also reference to parent.

        Used in reverse FK relations.

        :param value: list of Model
        :type value: List
        :param child: child/ related Model
        :type child: Model
        :param to_register: flag if the relation should be set in RelationshipManager
        :type to_register: bool
        :return: list (if needed) registered Models
        :rtype: List["Model"]
        """
        return [
            cls.expand_relationship(  # type: ignore
                value=val, child=child, to_register=to_register,
            )
            for val in value
        ]

    @classmethod
    def _register_existing_model(
        cls, value: "Model", child: "Model", to_register: bool,
    ) -> "Model":
        """
        Takes already created instance and registers it for parent.
        Registration is mutual, so children have also reference to parent.

        Used in reverse FK relations and normal FK for single models.

        :param value: already instantiated Model
        :type value: Model
        :param child: child/ related Model
        :type child: Model
        :param to_register: flag if the relation should be set in RelationshipManager
        :type to_register: bool
        :return: (if needed) registered Model
        :rtype: Model
        """
        if to_register:
            cls.register_relation(model=value, child=child)
        return value

    @classmethod
    def _construct_model_from_dict(
        cls, value: dict, child: "Model", to_register: bool
    ) -> "Model":
        """
        Takes a dictionary, creates a instance and registers it for parent.
        If dictionary contains only one field and it's a pk it is a __pk_only__ model.
        Registration is mutual, so children have also reference to parent.

        Used in normal FK for dictionaries.

        :param value: dictionary of a Model
        :type value: dict
        :param child: child/ related Model
        :type child: Model
        :param to_register: flag if the relation should be set in RelationshipManager
        :type to_register: bool
        :return: (if needed) registered Model
        :rtype: Model
        """
        if len(value.keys()) == 1 and list(value.keys())[0] == cls.to.Meta.pkname:
            value["__pk_only__"] = True
        model = cls.to(**value)
        if to_register:
            cls.register_relation(model=model, child=child)
        return model

    @classmethod
    def _construct_model_from_pk(
        cls, value: Any, child: "Model", to_register: bool
    ) -> "Model":
        """
        Takes a pk value, creates a dummy instance and registers it for parent.
        Registration is mutual, so children have also reference to parent.

        Used in normal FK for dictionaries.

        :param value: value of a related pk / fk column
        :type value: Any
        :param child: child/ related Model
        :type child: Model
        :param to_register: flag if the relation should be set in RelationshipManager
        :type to_register: bool
        :return: (if needed) registered Model
        :rtype: Model
        """
        if cls.to.pk_type() == uuid.UUID and isinstance(value, str):
            value = uuid.UUID(value)
        if not isinstance(value, cls.to.pk_type()):
            raise RelationshipInstanceError(
                f"Relationship error - ForeignKey {cls.to.__name__} "
                f"is of type {cls.to.pk_type()} "
                f"while {type(value)} passed as a parameter."
            )
        model = create_dummy_instance(fk=cls.to, pk=value)
        if to_register:
            cls.register_relation(model=model, child=child)
        return model

    @classmethod
    def register_relation(cls, model: "Model", child: "Model") -> None:
        """
        Registers relation between parent and child in relation manager.
        Relation manager is kep on each model (different instance).

        Used in Metaclass and sometimes some relations are missing
        (i.e. cloned Models in fastapi might miss one).

        :param model: parent model (with relation definition)
        :type model: Model class
        :param child: child model
        :type child: Model class
        """
        model._orm.add(
            parent=model, child=child, field=cls,
        )

    @classmethod
    def has_unresolved_forward_refs(cls) -> bool:
        """
        Verifies if the filed has any ForwardRefs that require updating before the
        model can be used.

        :return: result of the check
        :rtype: bool
        """
        return cls.to.__class__ == ForwardRef

    @classmethod
    def expand_relationship(
        cls,
        value: Any,
        child: Union["Model", "NewBaseModel"],
        to_register: bool = True,
    ) -> Optional[Union["Model", List["Model"]]]:
        """
        For relations the child model is first constructed (if needed),
        registered in relation and returned.
        For relation fields the value can be a pk value (Any type of field),
        dict (from Model) or actual instance/list of a "Model".

        Selects the appropriate constructor based on a passed value.

        :param value: a Model field value, returned untouched for non relation fields.
        :type value: Any
        :param child: a child Model to register
        :type child: Union["Model", "NewBaseModel"]
        :param to_register: flag if the relation should be set in RelationshipManager
        :type to_register: bool
        :return: returns a Model or a list of Models
        :rtype: Optional[Union["Model", List["Model"]]]
        """
        if value is None:
            return None if not cls.virtual else []
        constructors = {
            f"{cls.to.__name__}": cls._register_existing_model,
            "dict": cls._construct_model_from_dict,
            "list": cls._extract_model_from_sequence,
        }

        model = constructors.get(  # type: ignore
            value.__class__.__name__, cls._construct_model_from_pk
        )(value, child, to_register)
        return model

    @classmethod
    def get_relation_name(cls) -> str:  # pragma: no cover
        """
        Returns name of the relation, which can be a own name or through model
        names for m2m models

        :return: result of the check
        :rtype: bool
        """
        return cls.name

    @classmethod
    def get_source_model(cls) -> Type["Model"]:  # pragma: no cover
        """
        Returns model from which the relation comes -> either owner or through model

        :return: source model
        :rtype: Type["Model"]
        """
        return cls.owner<|MERGE_RESOLUTION|>--- conflicted
+++ resolved
@@ -73,11 +73,9 @@
         "".join(choices(string.ascii_uppercase, k=2)) + uuid.uuid4().hex[:4]
     ).lower()
     fields = {f"{pk_field.name}": (pk_field.__type__, None)}
-<<<<<<< HEAD
+
     dummy_model = create_model(  # type: ignore
-=======
-    dummy_model = create_model(   # type: ignore
->>>>>>> 86978ce8
+
         f"PkOnly{base_model.get_name(lower=False)}{alias}",
         __module__=base_model.__module__,
         **fields,  # type: ignore
