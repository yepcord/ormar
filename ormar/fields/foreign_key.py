--- conflicted
+++ resolved
@@ -238,7 +238,6 @@
     def _construct_model_from_pk(
         cls, value: Any, child: "Model", to_register: bool
     ) -> "Model":
-<<<<<<< HEAD
         """
         Takes a pk value, creates a dummy instance and registers it for parent.
         Registration is mutual, so children have also reference to parent.
@@ -254,10 +253,8 @@
         :return: (if needed) registered Model
         :rtype: Model
         """
-=======
         if cls.to.pk_type() == uuid.UUID and isinstance(value, str):
             value = uuid.UUID(value)
->>>>>>> ef4b6879
         if not isinstance(value, cls.to.pk_type()):
             raise RelationshipInstanceError(
                 f"Relationship error - ForeignKey {cls.to.__name__} "
