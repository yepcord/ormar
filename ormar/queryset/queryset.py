from typing import (
    Any,
    Dict,
    Generic,
    List,
    Optional,
    Sequence,
    Set,
    TYPE_CHECKING,
    Tuple,
    Type,
    TypeVar,
    Union,
    cast,
)

import databases
import sqlalchemy
from sqlalchemy import bindparam

try:
    from sqlalchemy.engine import LegacyRow
except ImportError:  # pragma: no cover
    if TYPE_CHECKING:

        class LegacyRow(dict):  # type: ignore
            pass


import ormar  # noqa I100
from ormar import MultipleMatches, NoMatch
from ormar.exceptions import (
    ModelPersistenceError,
    QueryDefinitionError,
    ModelListEmptyError,
)
from ormar.queryset import FieldAccessor, FilterQuery, SelectAction
from ormar.queryset.actions.order_action import OrderAction
from ormar.queryset.clause import FilterGroup, QueryClause
from ormar.queryset.prefetch_query import PrefetchQuery
from ormar.queryset.query import Query
from ormar.queryset.reverse_alias_resolver import ReverseAliasResolver

if TYPE_CHECKING:  # pragma no cover
    from ormar import Model
    from ormar.models import T
    from ormar.models.metaclass import ModelMeta
    from ormar.models.excludable import ExcludableItems
else:
    T = TypeVar("T", bound="Model")


class QuerySet(Generic[T]):
    """
    Main class to perform database queries, exposed on each model as objects attribute.
    """

    def __init__(  # noqa CFQ002
        self,
        model_cls: Optional[Type["T"]] = None,
        filter_clauses: List = None,
        exclude_clauses: List = None,
        select_related: List = None,
        limit_count: int = None,
        offset: int = None,
        excludable: "ExcludableItems" = None,
        order_bys: List = None,
        prefetch_related: List = None,
        limit_raw_sql: bool = False,
        proxy_source_model: Optional[Type["Model"]] = None,
    ) -> None:
        self.proxy_source_model = proxy_source_model
        self.model_cls = model_cls
        self.filter_clauses = [] if filter_clauses is None else filter_clauses
        self.exclude_clauses = [] if exclude_clauses is None else exclude_clauses
        self._select_related = [] if select_related is None else select_related
        self._prefetch_related = [] if prefetch_related is None else prefetch_related
        self.limit_count = limit_count
        self.query_offset = offset
        self._excludable = excludable or ormar.ExcludableItems()
        self.order_bys = order_bys or []
        self.limit_sql_raw = limit_raw_sql

    @property
    def model_meta(self) -> "ModelMeta":
        """
        Shortcut to model class Meta set on QuerySet model.

        :return: Meta class of the model
        :rtype: model Meta class
        """
        if not self.model_cls:  # pragma nocover
            raise ValueError("Model class of QuerySet is not initialized")
        return self.model_cls.Meta

    @property
    def model(self) -> Type["T"]:
        """
        Shortcut to model class set on QuerySet.

        :return: model class
        :rtype: Type[Model]
        """
        if not self.model_cls:  # pragma nocover
            raise ValueError("Model class of QuerySet is not initialized")
        return self.model_cls

    def rebuild_self(  # noqa: CFQ002
        self,
        filter_clauses: List = None,
        exclude_clauses: List = None,
        select_related: List = None,
        limit_count: int = None,
        offset: int = None,
        excludable: "ExcludableItems" = None,
        order_bys: List = None,
        prefetch_related: List = None,
        limit_raw_sql: bool = None,
        proxy_source_model: Optional[Type["Model"]] = None,
    ) -> "QuerySet":
        """
        Method that returns new instance of queryset based on passed params,
        all not passed params are taken from current values.
        """
        overwrites = {
            "select_related": "_select_related",
            "offset": "query_offset",
            "excludable": "_excludable",
            "prefetch_related": "_prefetch_related",
            "limit_raw_sql": "limit_sql_raw",
        }
        passed_args = locals()

        def replace_if_none(arg_name: str) -> Any:
            if passed_args.get(arg_name) is None:
                return getattr(self, overwrites.get(arg_name, arg_name))
            return passed_args.get(arg_name)

        return self.__class__(
            model_cls=self.model_cls,
            filter_clauses=replace_if_none("filter_clauses"),
            exclude_clauses=replace_if_none("exclude_clauses"),
            select_related=replace_if_none("select_related"),
            limit_count=replace_if_none("limit_count"),
            offset=replace_if_none("offset"),
            excludable=replace_if_none("excludable"),
            order_bys=replace_if_none("order_bys"),
            prefetch_related=replace_if_none("prefetch_related"),
            limit_raw_sql=replace_if_none("limit_raw_sql"),
            proxy_source_model=replace_if_none("proxy_source_model"),
        )

    async def _prefetch_related_models(
        self, models: List["T"], rows: List
    ) -> List["T"]:
        """
        Performs prefetch query for selected models names.

        :param models: list of already parsed main Models from main query
        :type models: List[Model]
        :param rows: database rows from main query
        :type rows: List[sqlalchemy.engine.result.RowProxy]
        :return: list of models with prefetch models populated
        :rtype: List[Model]
        """
        query = PrefetchQuery(
            model_cls=self.model,
            excludable=self._excludable,
            prefetch_related=self._prefetch_related,
            select_related=self._select_related,
            orders_by=self.order_bys,
        )
        return await query.prefetch_related(models=models, rows=rows)  # type: ignore

    def _process_query_result_rows(self, rows: List) -> List["T"]:
        """
        Process database rows and initialize ormar Model from each of the rows.

        :param rows: list of database rows from query result
        :type rows: List[sqlalchemy.engine.result.RowProxy]
        :return: list of models
        :rtype: List[Model]
        """
        result_rows = [
            self.model.from_row(
                row=row,
                select_related=self._select_related,
                excludable=self._excludable,
                source_model=self.model,
                proxy_source_model=self.proxy_source_model,
            )
            for row in rows
        ]
        if result_rows:
            return self.model.merge_instances_list(result_rows)  # type: ignore
        return cast(List["T"], result_rows)

    def _resolve_filter_groups(
        self, groups: Any
    ) -> Tuple[List[FilterGroup], List[str]]:
        """
        Resolves filter groups to populate FilterAction params in group tree.

        :param groups: tuple of FilterGroups
        :type groups: Any
        :return: list of resolver groups
        :rtype: Tuple[List[FilterGroup], List[str]]
        """
        filter_groups = []
        select_related = self._select_related
        if groups:
            for group in groups:
                if not isinstance(group, FilterGroup):
                    raise QueryDefinitionError(
                        "Only ormar.and_ and ormar.or_ "
                        "can be passed as filter positional"
                        " arguments,"
                        "other values need to be passed by"
                        "keyword arguments"
                    )
                _, select_related = group.resolve(
                    model_cls=self.model,
                    select_related=self._select_related,
                    filter_clauses=self.filter_clauses,
                )
                filter_groups.append(group)
        return filter_groups, select_related

    @staticmethod
    def check_single_result_rows_count(rows: Sequence[Optional["T"]]) -> None:
        """
        Verifies if the result has one and only one row.

        :param rows: one element list of Models
        :type rows: List[Model]
        """
        if not rows or rows[0] is None:
            raise NoMatch()
        if len(rows) > 1:
            raise MultipleMatches()

    @property
    def database(self) -> databases.Database:
        """
        Shortcut to models database from Meta class.

        :return: database
        :rtype: databases.Database
        """
        return self.model_meta.database

    @property
    def table(self) -> sqlalchemy.Table:
        """
        Shortcut to models table from Meta class.

        :return: database table
        :rtype: sqlalchemy.Table
        """
        return self.model_meta.table

    def build_select_expression(
        self, limit: int = None, offset: int = None, order_bys: List = None
    ) -> sqlalchemy.sql.select:
        """
        Constructs the actual database query used in the QuerySet.
        If any of the params is not passed the QuerySet own value is used.

        :param limit: number to limit the query
        :type limit: int
        :param offset: number to offset by
        :type offset: int
        :param order_bys: list of order-by fields names
        :type order_bys: List
        :return: built sqlalchemy select expression
        :rtype: sqlalchemy.sql.selectable.Select
        """
        qry = Query(
            model_cls=self.model,
            select_related=self._select_related,
            filter_clauses=self.filter_clauses,
            exclude_clauses=self.exclude_clauses,
            offset=offset or self.query_offset,
            limit_count=limit or self.limit_count,
            excludable=self._excludable,
            order_bys=order_bys or self.order_bys,
            limit_raw_sql=self.limit_sql_raw,
        )
        exp = qry.build_select_expression()
        # print("\n", exp.compile(compile_kwargs={"literal_binds": True}))
        return exp

    def filter(  # noqa: A003
        self, *args: Any, _exclude: bool = False, **kwargs: Any
    ) -> "QuerySet[T]":
        """
        Allows you to filter by any `Model` attribute/field
        as well as to fetch instances, with a filter across an FK relationship.

        You can use special filter suffix to change the filter operands:

        *  exact - like `album__name__exact='Malibu'` (exact match)
        *  iexact - like `album__name__iexact='malibu'` (exact match case insensitive)
        *  contains - like `album__name__contains='Mal'` (sql like)
        *  icontains - like `album__name__icontains='mal'` (sql like case insensitive)
        *  in - like `album__name__in=['Malibu', 'Barclay']` (sql in)
        *  isnull - like `album__name__isnull=True` (sql is null)
           (isnotnull `album__name__isnull=False` (sql is not null))
        *  gt - like `position__gt=3` (sql >)
        *  gte - like `position__gte=3` (sql >=)
        *  lt - like `position__lt=3` (sql <)
        *  lte - like `position__lte=3` (sql <=)
        *  startswith - like `album__name__startswith='Mal'` (exact start match)
        *  istartswith - like `album__name__istartswith='mal'` (case insensitive)
        *  endswith - like `album__name__endswith='ibu'` (exact end match)
        *  iendswith - like `album__name__iendswith='IBU'` (case insensitive)

        Note that you can also use python style filters - check the docs!

        :param _exclude: flag if it should be exclude or filter
        :type _exclude: bool
        :param kwargs: fields names and proper value types
        :type kwargs: Any
        :return: filtered QuerySet
        :rtype: QuerySet
        """
        filter_groups, select_related = self._resolve_filter_groups(groups=args)
        qryclause = QueryClause(
            model_cls=self.model,
            select_related=select_related,
            filter_clauses=self.filter_clauses,
        )
        filter_clauses, select_related = qryclause.prepare_filter(**kwargs)
        filter_clauses = filter_clauses + filter_groups  # type: ignore
        if _exclude:
            exclude_clauses = filter_clauses
            filter_clauses = self.filter_clauses
        else:
            exclude_clauses = self.exclude_clauses
            filter_clauses = filter_clauses

        return self.rebuild_self(
            filter_clauses=filter_clauses,
            exclude_clauses=exclude_clauses,
            select_related=select_related,
        )

    def exclude(self, *args: Any, **kwargs: Any) -> "QuerySet[T]":  # noqa: A003
        """
        Works exactly the same as filter and all modifiers (suffixes) are the same,
        but returns a *not* condition.

        So if you use `filter(name='John')` which is `where name = 'John'` in SQL,
        the `exclude(name='John')` equals to `where name <> 'John'`

        Note that all conditions are joined so if you pass multiple values it
        becomes a union of conditions.

        `exclude(name='John', age>=35)` will become
        `where not (name='John' and age>=35)`

        :param kwargs: fields names and proper value types
        :type kwargs: Any
        :return: filtered QuerySet
        :rtype: QuerySet
        """
        return self.filter(_exclude=True, *args, **kwargs)

    def select_related(self, related: Union[List, str, FieldAccessor]) -> "QuerySet[T]":
        """
        Allows to prefetch related models during the same query.

        **With `select_related` always only one query is run against the database**,
        meaning that one (sometimes complicated) join is generated and later nested
        models are processed in python.

        To fetch related model use `ForeignKey` names.

        To chain related `Models` relation use double underscores between names.

        :param related: list of relation field names, can be linked by '__' to nest
        :type related: Union[List, str]
        :return: QuerySet
        :rtype: QuerySet
        """
        if not isinstance(related, list):
            related = [related]
        related = [
            rel._access_chain if isinstance(rel, FieldAccessor) else rel
            for rel in related
        ]

        related = sorted(list(set(list(self._select_related) + related)))
        return self.rebuild_self(select_related=related)

    def select_all(self, follow: bool = False) -> "QuerySet[T]":
        """
        By default adds only directly related models.

        If follow=True is set it adds also related models of related models.

        To not get stuck in an infinite loop as related models also keep a relation
        to parent model visited models set is kept.

        That way already visited models that are nested are loaded, but the load do not
        follow them inside. So Model A -> Model B -> Model C -> Model A -> Model X
        will load second Model A but will never follow into Model X.
        Nested relations of those kind need to be loaded manually.

        :param follow: flag to trigger deep save -
        by default only directly related models are saved
        with follow=True also related models of related models are saved
        :type follow: bool
        :return: reloaded Model
        :rtype: Model
        """
        relations = list(self.model.extract_related_names())
        if follow:
            relations = self.model._iterate_related_models()
        return self.rebuild_self(select_related=relations)

    def prefetch_related(
        self, related: Union[List, str, FieldAccessor]
    ) -> "QuerySet[T]":
        """
        Allows to prefetch related models during query - but opposite to
        `select_related` each subsequent model is fetched in a separate database query.

        **With `prefetch_related` always one query per Model is run against the
        database**, meaning that you will have multiple queries executed one
        after another.

        To fetch related model use `ForeignKey` names.

        To chain related `Models` relation use double underscores between names.

        :param related: list of relation field names, can be linked by '__' to nest
        :type related: Union[List, str]
        :return: QuerySet
        :rtype: QuerySet
        """
        if not isinstance(related, list):
            related = [related]
        related = [
            rel._access_chain if isinstance(rel, FieldAccessor) else rel
            for rel in related
        ]

        related = list(set(list(self._prefetch_related) + related))
        return self.rebuild_self(prefetch_related=related)

    def fields(
        self, columns: Union[List, str, Set, Dict], _is_exclude: bool = False
    ) -> "QuerySet[T]":
        """
        With `fields()` you can select subset of model columns to limit the data load.

        Note that `fields()` and `exclude_fields()` works both for main models
        (on normal queries like `get`, `all` etc.)
        as well as `select_related` and `prefetch_related`
        models (with nested notation).

        You can select specified fields by passing a `str, List[str], Set[str] or
        dict` with nested definition.

        To include related models use notation
        `{related_name}__{column}[__{optional_next} etc.]`.

        `fields()` can be called several times, building up the columns to select.

        If you include related models into `select_related()` call but you won't specify
        columns for those models in fields - implies a list of all fields for
        those nested models.

        Mandatory fields cannot be excluded as it will raise `ValidationError`,
        to exclude a field it has to be nullable.

        Pk column cannot be excluded - it's always auto added even if
        not explicitly included.

        You can also pass fields to include as dictionary or set.

        To mark a field as included in a dictionary use it's name as key
        and ellipsis as value.

        To traverse nested models use nested dictionaries.

        To include fields at last level instead of nested dictionary a set can be used.

        To include whole nested model specify model related field name and ellipsis.

        :param _is_exclude: flag if it's exclude or include operation
        :type _is_exclude: bool
        :param columns: columns to include
        :type columns: Union[List, str, Set, Dict]
        :return: QuerySet
        :rtype: QuerySet
        """
        excludable = ormar.ExcludableItems.from_excludable(self._excludable)
        excludable.build(
            items=columns,
            model_cls=self.model_cls,  # type: ignore
            is_exclude=_is_exclude,
        )

        return self.rebuild_self(excludable=excludable)

    def exclude_fields(self, columns: Union[List, str, Set, Dict]) -> "QuerySet[T]":
        """
        With `exclude_fields()` you can select subset of model columns that will
        be excluded to limit the data load.

        It's the opposite of `fields()` method so check documentation above
        to see what options are available.

        Especially check above how you can pass also nested dictionaries
        and sets as a mask to exclude fields from whole hierarchy.

        Note that `fields()` and `exclude_fields()` works both for main models
        (on normal queries like `get`, `all` etc.)
        as well as `select_related` and `prefetch_related` models
        (with nested notation).

        Mandatory fields cannot be excluded as it will raise `ValidationError`,
        to exclude a field it has to be nullable.

        Pk column cannot be excluded - it's always auto added even
        if explicitly excluded.

        :param columns: columns to exclude
        :type columns: Union[List, str, Set, Dict]
        :return: QuerySet
        :rtype: QuerySet
        """
        return self.fields(columns=columns, _is_exclude=True)

    def order_by(self, columns: Union[List, str, OrderAction]) -> "QuerySet[T]":
        """
        With `order_by()` you can order the results from database based on your
        choice of fields.

        You can provide a string with field name or list of strings with fields names.

        Ordering in sql will be applied in order of names you provide in order_by.

        By default if you do not provide ordering `ormar` explicitly orders by
        all primary keys

        If you are sorting by nested models that causes that the result rows are
        unsorted by the main model `ormar` will combine those children rows into
        one main model.

        The main model will never duplicate in the result

        To order by main model field just provide a field name

        To sort on nested models separate field names with dunder '__'.

        You can sort this way across all relation types -> `ForeignKey`,
        reverse virtual FK and `ManyToMany` fields.

        To sort in descending order provide a hyphen in front of the field name

        :param columns: columns by which models should be sorted
        :type columns: Union[List, str]
        :return: QuerySet
        :rtype: QuerySet
        """
        if not isinstance(columns, list):
            columns = [columns]

        orders_by = [
            OrderAction(order_str=x, model_cls=self.model_cls)  # type: ignore
            if not isinstance(x, OrderAction)
            else x
            for x in columns
        ]

        order_bys = self.order_bys + [x for x in orders_by if x not in self.order_bys]
        return self.rebuild_self(order_bys=order_bys)

    async def values(
        self,
        fields: Union[List, str, Set, Dict] = None,
        exclude_through: bool = False,
        _as_dict: bool = True,
        _flatten: bool = False,
    ) -> List:
        """
        Return a list of dictionaries with column values in order of the fields
        passed or all fields from queried models.

        To filter for given row use filter/exclude methods before values,
        to limit number of rows use limit/offset or paginate before values.

        Note that it always return a list even for one row from database.

        :param exclude_through: flag if through models should be excluded
        :type exclude_through: bool
        :param _flatten: internal parameter to flatten one element tuples
        :type _flatten: bool
        :param _as_dict: internal parameter if return dict or tuples
        :type _as_dict: bool
        :param fields: field name or list of field names to extract from db
        :type fields:  Union[List, str, Set, Dict]
        """
        if fields:
            return await self.fields(columns=fields).values(
                _as_dict=_as_dict, _flatten=_flatten, exclude_through=exclude_through
            )
        expr = self.build_select_expression()
        rows = await self.database.fetch_all(expr)
        if not rows:
            return []
        alias_resolver = ReverseAliasResolver(
            select_related=self._select_related,
            excludable=self._excludable,
            model_cls=self.model_cls,  # type: ignore
            exclude_through=exclude_through,
        )
        column_map = alias_resolver.resolve_columns(
            columns_names=list(cast(LegacyRow, rows[0]).keys())
        )
        result = [
            {column_map.get(k): v for k, v in dict(x).items() if k in column_map}
            for x in rows
        ]
        if _as_dict:
            return result
        if _flatten and self._excludable.include_entry_count() != 1:
            raise QueryDefinitionError(
                "You cannot flatten values_list if more than one field is selected!"
            )
        tuple_result = [tuple(x.values()) for x in result]
        return tuple_result if not _flatten else [x[0] for x in tuple_result]

    async def values_list(
        self,
        fields: Union[List, str, Set, Dict] = None,
        flatten: bool = False,
        exclude_through: bool = False,
    ) -> List:
        """
        Return a list of tuples with column values in order of the fields passed or
        all fields from queried models.

        When one field is passed you can flatten the list of tuples into list of values
        of that single field.

        To filter for given row use filter/exclude methods before values,
        to limit number of rows use limit/offset or paginate before values.

        Note that it always return a list even for one row from database.

        :param exclude_through: flag if through models should be excluded
        :type exclude_through: bool
        :param fields: field name or list of field names to extract from db
        :type fields: Union[str, List[str]]
        :param flatten: when one field is passed you can flatten the list of tuples
        :type flatten: bool
        """
        return await self.values(
            fields=fields,
            exclude_through=exclude_through,
            _as_dict=False,
            _flatten=flatten,
        )

    async def exists(self) -> bool:
        """
        Returns a bool value to confirm if there are rows matching the given criteria
        (applied with `filter` and `exclude` if set).

        :return: result of the check
        :rtype: bool
        """
        expr = self.build_select_expression()
        expr = sqlalchemy.exists(expr).select()
        return await self.database.fetch_val(expr)

    async def count(self) -> int:
        """
        Returns number of rows matching the given criteria
        (applied with `filter` and `exclude` if set before).

        :return: number of rows
        :rtype: int
        """
        expr = self.build_select_expression().alias("subquery_for_count")
        expr = sqlalchemy.func.count().select().select_from(expr)
        return await self.database.fetch_val(expr)

    async def _query_aggr_function(self, func_name: str, columns: List) -> Any:
        func = getattr(sqlalchemy.func, func_name)
        select_actions = [
            SelectAction(select_str=column, model_cls=self.model) for column in columns
        ]
        if func_name in ["sum", "avg"]:
            if any(not x.is_numeric for x in select_actions):
                raise QueryDefinitionError(
                    "You can use sum and svg only with" "numeric types of columns"
                )
        select_columns = [x.apply_func(func, use_label=True) for x in select_actions]
        expr = self.build_select_expression().alias(f"subquery_for_{func_name}")
        expr = sqlalchemy.select(select_columns).select_from(expr)
        # print("\n", expr.compile(compile_kwargs={"literal_binds": True}))
        result = await self.database.fetch_one(expr)
        return dict(result) if len(result) > 1 else result[0]  # type: ignore

    async def max(self, columns: Union[str, List[str]]) -> Any:  # noqa: A003
        """
        Returns max value of columns for rows matching the given criteria
        (applied with `filter` and `exclude` if set before).

        :return: max value of column(s)
        :rtype: Any
        """
        if not isinstance(columns, list):
            columns = [columns]
        return await self._query_aggr_function(func_name="max", columns=columns)

    async def min(self, columns: Union[str, List[str]]) -> Any:  # noqa: A003
        """
        Returns min value of columns for rows matching the given criteria
        (applied with `filter` and `exclude` if set before).

        :return: min value of column(s)
        :rtype: Any
        """
        if not isinstance(columns, list):
            columns = [columns]
        return await self._query_aggr_function(func_name="min", columns=columns)

    async def sum(self, columns: Union[str, List[str]]) -> Any:  # noqa: A003
        """
        Returns sum value of columns for rows matching the given criteria
        (applied with `filter` and `exclude` if set before).

        :return: sum value of columns
        :rtype: int
        """
        if not isinstance(columns, list):
            columns = [columns]
        return await self._query_aggr_function(func_name="sum", columns=columns)

    async def avg(self, columns: Union[str, List[str]]) -> Any:
        """
        Returns avg value of columns for rows matching the given criteria
        (applied with `filter` and `exclude` if set before).

        :return: avg value of columns
        :rtype: Union[int, float, List]
        """
        if not isinstance(columns, list):
            columns = [columns]
        return await self._query_aggr_function(func_name="avg", columns=columns)

    async def update(self, each: bool = False, **kwargs: Any) -> int:
        """
        Updates the model table after applying the filters from kwargs.

        You have to either pass a filter to narrow down a query or explicitly pass
        each=True flag to affect whole table.

        :param each: flag if whole table should be affected if no filter is passed
        :type each: bool
        :param kwargs: fields names and proper value types
        :type kwargs: Any
        :return: number of updated rows
        :rtype: int
        """
        if not each and not (self.filter_clauses or self.exclude_clauses):
            raise QueryDefinitionError(
                "You cannot update without filtering the queryset first. "
                "If you want to update all rows use update(each=True, **kwargs)"
            )

        self_fields = self.model.extract_db_own_fields().union(
            self.model.extract_related_names()
        )
        updates = {k: v for k, v in kwargs.items() if k in self_fields}
        updates = self.model.validate_choices(updates)
        updates = self.model.translate_columns_to_aliases(updates)

        expr = FilterQuery(filter_clauses=self.filter_clauses).apply(
            self.table.update().values(**updates)
        )
        expr = FilterQuery(filter_clauses=self.exclude_clauses, exclude=True).apply(
            expr
        )
        return await self.database.execute(expr)

    async def delete(self, *args: Any, each: bool = False, **kwargs: Any) -> int:
        """
        Deletes from the model table after applying the filters from kwargs.

        You have to either pass a filter to narrow down a query or explicitly pass
        each=True flag to affect whole table.

        :param each: flag if whole table should be affected if no filter is passed
        :type each: bool
        :param kwargs: fields names and proper value types
        :type kwargs: Any
        :return: number of deleted rows
        :rtype:int
        """
        if kwargs or args:
            return await self.filter(*args, **kwargs).delete()
        if not each and not (self.filter_clauses or self.exclude_clauses):
            raise QueryDefinitionError(
                "You cannot delete without filtering the queryset first. "
                "If you want to delete all rows use delete(each=True)"
            )
        expr = FilterQuery(filter_clauses=self.filter_clauses).apply(
            self.table.delete()
        )
        expr = FilterQuery(filter_clauses=self.exclude_clauses, exclude=True).apply(
            expr
        )
        return await self.database.execute(expr)

    def paginate(self, page: int, page_size: int = 20) -> "QuerySet[T]":
        """
        You can paginate the result which is a combination of offset and limit clauses.
        Limit is set to page size and offset is set to (page-1) * page_size.

        :param page_size: numbers of items per page
        :type page_size: int
        :param page: page number
        :type page: int
        :return: QuerySet
        :rtype: QuerySet
        """
        if page < 1 or page_size < 1:
            raise QueryDefinitionError("Page size and page have to be greater than 0.")

        limit_count = page_size
        query_offset = (page - 1) * page_size
        return self.rebuild_self(limit_count=limit_count, offset=query_offset)

    def limit(self, limit_count: int, limit_raw_sql: bool = None) -> "QuerySet[T]":
        """
        You can limit the results to desired number of parent models.

        To limit the actual number of database query rows instead of number of main
        models use the `limit_raw_sql` parameter flag, and set it to `True`.

        :param limit_raw_sql: flag if raw sql should be limited
        :type limit_raw_sql: bool
        :param limit_count: number of models to limit
        :type limit_count: int
        :return: QuerySet
        :rtype: QuerySet
        """
        limit_raw_sql = self.limit_sql_raw if limit_raw_sql is None else limit_raw_sql
        return self.rebuild_self(limit_count=limit_count, limit_raw_sql=limit_raw_sql)

    def offset(self, offset: int, limit_raw_sql: bool = None) -> "QuerySet[T]":
        """
        You can also offset the results by desired number of main models.

        To offset the actual number of database query rows instead of number of main
        models use the `limit_raw_sql` parameter flag, and set it to `True`.

        :param limit_raw_sql: flag if raw sql should be offset
        :type limit_raw_sql: bool
        :param offset: numbers of models to offset
        :type offset: int
        :return: QuerySet
        :rtype: QuerySet
        """
        limit_raw_sql = self.limit_sql_raw if limit_raw_sql is None else limit_raw_sql
        return self.rebuild_self(offset=offset, limit_raw_sql=limit_raw_sql)

    async def first(self, *args: Any, **kwargs: Any) -> "T":
        """
        Gets the first row from the db ordered by primary key column ascending.

        :raises NoMatch: if no rows are returned
        :raises MultipleMatches: if more than 1 row is returned.
        :param kwargs: fields names and proper value types
        :type kwargs: Any
        :return: returned model
        :rtype: Model
        """
        if kwargs or args:
            return await self.filter(*args, **kwargs).first()

        expr = self.build_select_expression(
            limit=1,
            order_bys=(
                [
                    OrderAction(
                        order_str=f"{self.model.Meta.pkname}",
                        model_cls=self.model_cls,  # type: ignore
                    )
                ]
                if not any([x.is_source_model_order for x in self.order_bys])
                else []
            )
            + self.order_bys,
        )
        rows = await self.database.fetch_all(expr)
        processed_rows = self._process_query_result_rows(rows)
        if self._prefetch_related and processed_rows:
            processed_rows = await self._prefetch_related_models(processed_rows, rows)
        self.check_single_result_rows_count(processed_rows)
        return processed_rows[0]  # type: ignore

    async def get_or_none(self, *args: Any, **kwargs: Any) -> Optional["T"]:
        """
        Get's the first row from the db meeting the criteria set by kwargs.

        If no criteria set it will return the last row in db sorted by pk.

        Passing a criteria is actually calling filter(*args, **kwargs) method described
        below.

        If not match is found None will be returned.

        :param kwargs: fields names and proper value types
        :type kwargs: Any
        :return: returned model
        :rtype: Model
        """
        try:
            return await self.get(*args, **kwargs)
        except ormar.NoMatch:
            return None

    async def get(self, *args: Any, **kwargs: Any) -> "T":  # noqa: CCR001
        """
        Get's the first row from the db meeting the criteria set by kwargs.

        If no criteria set it will return the last row in db sorted by pk.

        Passing a criteria is actually calling filter(*args, **kwargs) method described
        below.

        :raises NoMatch: if no rows are returned
        :raises MultipleMatches: if more than 1 row is returned.
        :param kwargs: fields names and proper value types
        :type kwargs: Any
        :return: returned model
        :rtype: Model
        """
        if kwargs or args:
            return await self.filter(*args, **kwargs).get()

        if not self.filter_clauses:
            expr = self.build_select_expression(
                limit=1,
                order_bys=(
                    [
                        OrderAction(
                            order_str=f"-{self.model.Meta.pkname}",
                            model_cls=self.model_cls,  # type: ignore
                        )
                    ]
                    if not any([x.is_source_model_order for x in self.order_bys])
                    else []
                )
                + self.order_bys,
            )
        else:
            expr = self.build_select_expression()

        rows = await self.database.fetch_all(expr)
        processed_rows = self._process_query_result_rows(rows)
        if self._prefetch_related and processed_rows:
            processed_rows = await self._prefetch_related_models(processed_rows, rows)
        self.check_single_result_rows_count(processed_rows)
        return processed_rows[0]  # type: ignore

    async def get_or_create(self, *args: Any, **kwargs: Any) -> "T":
        """
        Combination of create and get methods.

        Tries to get a row meeting the criteria for kwargs
        and if `NoMatch` exception is raised
        it creates a new one with given kwargs.

        Passing a criteria is actually calling filter(*args, **kwargs) method described
        below.

        :param kwargs: fields names and proper value types
        :type kwargs: Any
        :return: returned or created Model
        :rtype: Model
        """
        try:
            return await self.get(*args, **kwargs)
        except NoMatch:
            return await self.create(**kwargs)

    async def update_or_create(self, **kwargs: Any) -> "T":
        """
        Updates the model, or in case there is no match in database creates a new one.

        :param kwargs: fields names and proper value types
        :type kwargs: Any
        :return: updated or created model
        :rtype: Model
        """
        pk_name = self.model_meta.pkname
        if "pk" in kwargs:
            kwargs[pk_name] = kwargs.pop("pk")
        if pk_name not in kwargs or kwargs.get(pk_name) is None:
            return await self.create(**kwargs)
        model = await self.get(pk=kwargs[pk_name])
        return await model.update(**kwargs)

    async def all(self, *args: Any, **kwargs: Any) -> List["T"]:  # noqa: A003
        """
        Returns all rows from a database for given model for set filter options.

        Passing args and/or kwargs is a shortcut and equals to calling
        `filter(*args, **kwargs).all()`.

        If there are no rows meeting the criteria an empty list is returned.

        :param kwargs: fields names and proper value types
        :type kwargs: Any
        :return: list of returned models
        :rtype: List[Model]
        """
        if kwargs or args:
            return await self.filter(*args, **kwargs).all()

        expr = self.build_select_expression()
        rows = await self.database.fetch_all(expr)
        result_rows = self._process_query_result_rows(rows)
        if self._prefetch_related and result_rows:
            result_rows = await self._prefetch_related_models(result_rows, rows)

        return result_rows

    async def create(self, **kwargs: Any) -> "T":
        """
        Creates the model instance, saves it in a database and returns the updates model
        (with pk populated if not passed and autoincrement is set).

        The allowed kwargs are `Model` fields names and proper value types.

        :param kwargs: fields names and proper value types
        :type kwargs: Any
        :return: created model
        :rtype: Model
        """
        instance = self.model(**kwargs)
        instance = await instance.save()
        return instance

    async def bulk_create(self, objects: List["T"]) -> None:
        """
        Performs a bulk create in one database session to speed up the process.

        Allows you to create multiple objects at once.

        A valid list of `Model` objects needs to be passed.

        Bulk operations do not send signals.

        :param objects: list of ormar models already initialized and ready to save.
        :type objects: List[Model]
        """
<<<<<<< HEAD
        ready_objects = [obj.prepare_model_to_save(obj.dict()) for obj in objects]
=======
        ready_objects = [
            obj.prepare_model_to_save(obj.dict())
            for obj in objects
        ]
        # don't use execute_many, as in databases it's executed in a loop 
        # instead of using execute_many from drivers
>>>>>>> 433d4501
        expr = self.table.insert().values(ready_objects)
        await self.database.execute(expr)

        for obj in objects:
            obj.set_save_status(True)

    async def bulk_update(  # noqa:  CCR001
        self, objects: List["T"], columns: List[str] = None
    ) -> None:
        """
        Performs bulk update in one database session to speed up the process.

        Allows you to update multiple instance at once.

        All `Models` passed need to have primary key column populated.

        You can also select which fields to update by passing `columns` list
        as a list of string names.

        Bulk operations do not send signals.

        :param objects: list of ormar models
        :type objects: List[Model]
        :param columns: list of columns to update
        :type columns: List[str]
        """
        if not objects:
            raise ModelListEmptyError("Bulk update objects are empty!")

        ready_objects = []
        pk_name = self.model_meta.pkname
        if not columns:
            columns = list(
                self.model.extract_db_own_fields().union(
                    self.model.extract_related_names()
                )
            )

        if pk_name not in columns:
            columns.append(pk_name)

        columns = [self.model.get_column_alias(k) for k in columns]

        for obj in objects:
            new_kwargs = obj.dict()
            if new_kwargs.get(pk_name) is None:
                raise ModelPersistenceError(
                    "You cannot update unsaved objects. "
                    f"{self.model.__name__} has to have {pk_name} filled."
                )
            new_kwargs = obj.prepare_model_to_update(new_kwargs)
            ready_objects.append(
                {"new_" + k: v for k, v in new_kwargs.items() if k in columns}
            )

        pk_column = self.model_meta.table.c.get(self.model.get_column_alias(pk_name))
        pk_column_name = self.model.get_column_alias(pk_name)
        table_columns = [c.name for c in self.model_meta.table.c]
        expr = self.table.update().where(
            pk_column == bindparam("new_" + pk_column_name)
        )
        expr = expr.values(
            **{
                k: bindparam("new_" + k)
                for k in columns
                if k != pk_column_name and k in table_columns
            }
        )
        # databases bind params only where query is passed as string
        # otherwise it just passes all data to values and results in unconsumed columns
        expr = str(expr)
        await self.database.execute_many(expr, ready_objects)

        for obj in objects:
            obj.set_save_status(True)

        await cast(Type["Model"], self.model_cls).Meta.signals.post_bulk_update.send(
            sender=self.model_cls, instances=objects  # type: ignore
        )<|MERGE_RESOLUTION|>--- conflicted
+++ resolved
@@ -1064,16 +1064,10 @@
         :param objects: list of ormar models already initialized and ready to save.
         :type objects: List[Model]
         """
-<<<<<<< HEAD
         ready_objects = [obj.prepare_model_to_save(obj.dict()) for obj in objects]
-=======
-        ready_objects = [
-            obj.prepare_model_to_save(obj.dict())
-            for obj in objects
-        ]
+        
         # don't use execute_many, as in databases it's executed in a loop 
         # instead of using execute_many from drivers
->>>>>>> 433d4501
         expr = self.table.insert().values(ready_objects)
         await self.database.execute(expr)
 
